#!/bin/bash -ex
export EOB_SRC=$(dirname $(readlink -f $0))
export EOB_SYSCONF=/etc/image-utils
export EOB_BASELIB="${EOB_SRC}"/lib/eob.sh
export PATH=$EOB_SRC/stages:$PATH
export PYTHONPATH=$EOB_SRC/lib

export LANG=C
unset LANGUAGE LC_CTYPE LC_NUMERIC LC_TIME LC_COLLATE LC_MONETARY LC_MESSAGES
unset LC_PAPER LC_NAME LC_ADDRESS LC_TELEPHONE LC_MEASUREMENT LC_IDENTIFICATION
unset LC_ALL
export DEBIAN_FRONTEND=noninteractive
export DEBCONF_NONINTERACTIVE_SEEN=true
export DEBIAN_PRIORITY=critical

# Make sure ERR traps follow through to shell functions
set -E

args=$(getopt -o "p:P:n" -l "product:,platform:,personalities:,dry-run" \
  -n "endless-os-builder" -- "$@")
eval set -- "${args}"

while true; do
  case "$1" in
    -p|--product)
      EOB_PRODUCT=$2
      shift 2
      ;;
    --platform)
      EOB_PLATFORM=$2
      shift 2
      ;;
    -P|--personalities)
      EOB_PERSONALITIES=$2
      shift 2
      ;;
    -n|--dry-run)
      export EOB_DRY_RUN=true
      shift
      ;;
    --)
      shift
      break
      ;;
  esac
done

# Some configuration defaults
# Debian package repository from where OS packages will be obtained
export EOB_OBS_REPO=http://obs-master.endlessm-sf.com:82/shared/eos

export EOB_BRANCH=${1:-master}
export EOB_PRODUCT=${EOB_PRODUCT:-eos}

# GPG private key ID to sign ostree commit. The key with this ID must be
# available in ${EOB_SYSCONF}/gnupg
# EOSK1 key expiring 2019-05-13.
EOB_OSTREE_KEYID=BA02FC46
export EOB_OSTREE_KEYID

export EOB_IMAGE_SIGNING_KEYID=587A279C

case "$(uname -m)" in
  x86_64|i?86)
    export EOB_ARCH=i386
    export EOB_PLATFORM=${EOB_PLATFORM:-i386}
    ;;

  arm*)
    export EOB_ARCH=armhf
    export EOB_PLATFORM=${EOB_PLATFORM:-odroidu2}
    ;;
esac

<<<<<<< HEAD
# By default, only the no personality image is built.
export EOB_PERSONALITIES=${EOB_PERSONALITIES:-}
=======
# By default, only the base personality image is built.
export EOB_PERSONALITIES=${EOB_PERSONALITIES:-base}
>>>>>>> e99fe987

# Create 2 disk split images for eos.
if [[ "${EOB_PRODUCT}" == eos ]]; then
  EOB_SPLIT_IMAGES=true
else
  EOB_SPLIT_IMAGES=false
fi
export EOB_SPLIT_IMAGES

export EOB_BUILD_VERSION=$(date +%y%m%d-%H%M%S)
export EOB_OSTREE_BRANCH=${EOB_BRANCH}/${EOB_PLATFORM}

# Multiple stable minor version branches may be in use, but the deployed
# ostree configuration should use only the major version. E.g., the real
# branch may be eos2.2, but the deployed configuration should use eos2.
export EOB_OSTREE_BRANCH_DEPLOY=${EOB_BRANCH%.*}/${EOB_PLATFORM}

# The ostree URL that the final system will query for updates. Not used
# during build time. The product (e.g. eos) and arch is taken as a
# subdirectory of this address.
export EOB_OSTREE_URL_ROOT="http://endless:***REMOVED***@ostree.endlessm.com"
if [[ "${EOB_BRANCH}" == "master" ]]; then
  export EOB_OSTREE_URL_BASE="${EOB_OSTREE_URL_ROOT}/staging/dev"
else
  export EOB_OSTREE_URL_BASE="${EOB_OSTREE_URL_ROOT}/ostree"
fi
export EOB_OSTREE_URL=${EOB_OSTREE_URL_BASE}/${EOB_PRODUCT}-${EOB_ARCH}

# Support adding a ref on an alternate branch. By default, no alternate
# is used.
export EOB_OSTREE_BRANCH_ALT=

# Image uploading
export EOB_IMAGE_HOST_SHORT=obs-repository
export EOB_IMAGE_HOST=${EOB_IMAGE_HOST_SHORT}.endlessm-sf.com
export EOB_IMAGE_USER=uploader
export EOB_IMAGE_PATH=/srv/images/www
export EOB_IMAGE_DEST=${EOB_IMAGE_PATH}/${EOB_PRODUCT}-${EOB_ARCH}-${EOB_PLATFORM}/${EOB_BRANCH}/${EOB_BUILD_VERSION}

# Image URLs
EOB_IMAGE_URL_ROOT="http://images.endlessm-sf.com/"
EOB_IMAGE_URL_BASE="${EOB_IMAGE_URL_ROOT}/${EOB_PRODUCT}-${EOB_ARCH}-${EOB_PLATFORM}/${EOB_BRANCH}/${EOB_BUILD_VERSION}"
export EOB_IMAGE_URL_ROOT EOB_IMAGE_URL_BASE

# Email settings
EOB_EMAIL_FROM=image-builder@endlessm.com
EOB_EMAIL_REPLYTO=endless-dev@endlessm.com
EOB_EMAIL_TO=endless-dev-status@endlessm.com
export EOB_EMAIL_FROM EOB_EMAIL_REPLYTO EOB_EMAIL_TO

# Jenkins triggering
EOB_JENKINS_URL="http://ci.endlessm-sf.com:8080"
EOB_JENKINS_USER=image-builder
EOB_JENKINS_TOKEN="${EOB_SYSCONF}"/jenkins-token
export EOB_JENKINS_URL EOB_JENKINS_USER EOB_JENKINS_TOKEN

# Read system config overrides
[[ -e "${EOB_SYSCONF}"/config ]] && . "${EOB_SYSCONF}"/config

# Read user config overrides
[[ -e "${EOB_SRC}"/config ]] && . "${EOB_SRC}"/config

. "${EOB_BASELIB}"

recreate_dir "${EOB_OUTDIR}"
recreate_dir "${EOB_TMPDIR}"
exec > >(tee $(eob_outfile build.txt))
exec 2>&1

mkdir -p "${EOB_CONTENT}"
. "${EOB_SRC}"/buildscript

# Unless this is a dry run, the output files have been published and can
# be deleted.
[ -n "${EOB_DRY_RUN}" ] || rm -rf "${EOB_OUTDIR}"<|MERGE_RESOLUTION|>--- conflicted
+++ resolved
@@ -72,13 +72,8 @@
     ;;
 esac
 
-<<<<<<< HEAD
-# By default, only the no personality image is built.
-export EOB_PERSONALITIES=${EOB_PERSONALITIES:-}
-=======
 # By default, only the base personality image is built.
 export EOB_PERSONALITIES=${EOB_PERSONALITIES:-base}
->>>>>>> e99fe987
 
 # Create 2 disk split images for eos.
 if [[ "${EOB_PRODUCT}" == eos ]]; then
